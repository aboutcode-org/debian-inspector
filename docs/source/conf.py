--- conflicted
+++ resolved
@@ -31,21 +31,19 @@
 extensions = [
     "sphinx.ext.autodoc",
     "sphinx.ext.intersphinx",
-<<<<<<< HEAD
     "sphinxcontrib.apidoc",
+    "sphinx_reredirects",
+    "sphinx_rtd_theme",
+    "sphinx_rtd_dark_mode",
+    "sphinx.ext.extlinks",
+    "sphinx_copybutton"
 ]
+
 
 # Setting for sphinxcontrib.apidoc to automatically create API documentation.
 apidoc_module_dir = srcdir.joinpath('debian_inspector').as_posix()
 apidoc_separate_modules=True
 apidoc_module_first = True
-=======
-    "sphinx_reredirects",
-    "sphinx_rtd_theme",
-    "sphinx_rtd_dark_mode",
-    "sphinx.ext.extlinks",
-    "sphinx_copybutton",
-]
 
 
 # Redirects for olds pages
@@ -55,19 +53,15 @@
 # This points to aboutcode.readthedocs.io
 # In case of "undefined label" ERRORS check docs on intersphinx to troubleshoot
 # Link was created at commit - https://github.com/nexB/aboutcode/commit/faea9fcf3248f8f198844fe34d43833224ac4a83
->>>>>>> 00710289
 
 # Reference to other Sphinx documentations
 intersphinx_mapping = {
-<<<<<<< HEAD
     "python": ("https://docs.python.org/3", None),
-=======
     "aboutcode": ("https://aboutcode.readthedocs.io/en/latest/", None),
     "scancode-workbench": (
         "https://scancode-workbench.readthedocs.io/en/develop/",
         None,
     ),
->>>>>>> 00710289
 }
 
 # Add any paths that contain templates here, relative to this directory.

--- conflicted
+++ resolved
@@ -1,32 +1,16 @@
 [metadata]
-<<<<<<< HEAD
-license_files =
-    apache-2.0.LICENSE
-    NOTICE
-    AUTHORS.rst
-    CHANGELOG.rst
 name = debian_inspector
-author = nexB. Inc. and others
-author_email = info@aboutcode.org
 license = Apache-2.0 AND BSD-3-Clause AND MIT
-=======
-name = skeleton
-license = Apache-2.0
->>>>>>> 4ab834f1
 
 # description must be on ONE line https://github.com/pypa/setuptools/issues/1390
 description = Utilities to parse Debian package, copyright and control files.
 long_description = file:README.rst
-<<<<<<< HEAD
+long_description_content_type = text/x-rst
 url = https://github.com/nexB/debian-inspector
-=======
-long_description_content_type = text/x-rst
-url = https://github.com/nexB/skeleton
 
 author = nexB. Inc. and others
 author_email = info@aboutcode.org
 
->>>>>>> 4ab834f1
 classifiers =
     Development Status :: 5 - Production/Stable
     Intended Audience :: Developers
@@ -62,20 +46,15 @@
 packages = find:
 include_package_data = true
 zip_safe = false
-<<<<<<< HEAD
-python_requires = >=3.6.*, <4
-
-install_requires =
-    chardet >= 3.0.0
-    attrs >=19.2, !=20.1.0
-=======
->>>>>>> 4ab834f1
 
 setup_requires = setuptools_scm[toml] >= 4
 
 python_requires = >=3.6.*
 
 install_requires =
+    chardet >= 3.0.0
+    attrs >=19.2, !=20.1.0
+
 
 
 [options.packages.find]
